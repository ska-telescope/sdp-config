--- conflicted
+++ resolved
@@ -45,17 +45,8 @@
 ## Command line
 
 This package also comes with a command line utility for easy access to
-<<<<<<< HEAD
 configuration data. See documentation at: 
 `CLI for SDP <https://developer.skatelescope.org/projects/ska-sdp-config/en/latest/cli.html>`
-=======
-configuration data. For instance run:
-
-```bash
-sdpcfg list values /pb/
-```
-
-To query all processing blocks.
 
 ## Releasing the python package
 
@@ -66,5 +57,4 @@
   - commit changes
   - make release-[patch||minor||major]
 
-Note: bumpver needs to be installed
->>>>>>> 028d1fc0
+Note: bumpver needs to be installed