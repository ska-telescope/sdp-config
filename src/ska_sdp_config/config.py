--- conflicted
+++ resolved
@@ -491,11 +491,7 @@
         """
         Create master.
 
-<<<<<<< HEAD
-        :param state: subarray state
-=======
         :param state: master state
->>>>>>> 46730732
         """
         self._create(self._master_path, state)
 
@@ -514,8 +510,4 @@
         :returns: master state
         """
         state = self._get(self._master_path)
-<<<<<<< HEAD
-        return state
-=======
-        return state
->>>>>>> 46730732
+        return state